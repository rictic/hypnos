use crate::data::{Context, Cost, Error};
use base64::Engine;
use futures::future::join_all;
use poise::serenity_prelude as serenity;
use serde_json::json;

#[poise::command(slash_command)]
pub async fn gen(
    ctx: Context<'_>,
    #[description = "The description of the image. DALL-E will automatically expand it."]
    description: String,
    #[description = "The number of images to generate"] num: Option<u8>,
    #[description = "The aspect ratio"] size: Option<Dimensions>,
    #[description = "Should the image be super colorful or are more muted colors ok?"]
    style: Option<Style>,
    #[description = "The quality of the image that will be generated."] quality: Option<Quality>,
) -> Result<(), Error> {
    let user = ctx.author();
    let num = num.unwrap_or(4);
    if num > 10 {
        ctx.reply("This mortal frame can't handle such treasures. Ten is the max at once, chum")
            .await?;
        return Ok(());
    }
    if num == 0 {
        ctx.reply("Getting philosophical with us eh? Here's zero images for you:")
            .await?;
        return Ok(());
    }
    let request = ImageRequest {
        description,
        num,
        dimensions: size.unwrap_or(Dimensions::Square),
        style: style.unwrap_or(Style::Vivid),
        quality: quality.unwrap_or(Quality::Standard),
    };
    let permitted = crate::data::debit_for_request(ctx.data(), user, &request).await?;
    if permitted == crate::data::RequestPermitted::No {
        ctx.send(|m| {
            m.content("Limit reached. Ping rictic and ask him to to update your limits.")
                .reply(true)
                .ephemeral(true)
        })
        .await?;
        return Ok(());
    }
    let reply = if num == 1 {
        ctx.reply("Generating image...").await?
    } else {
        ctx.reply(format!("Generating {} images...", num)).await?
    };
    let reply_message = reply.message().await.ok();
    let images = OpenAIImageGen::new()?.create_image(request).await?;
    let mut failures = 0;
    let mut actual_images = Vec::new();
    for image in images.into_iter() {
        match image {
            Ok(image) => {
                actual_images.push(image);
            }
            Err(err) => {
                failures += 1;
                println!("Failed to generate image: {}", err);
            }
        }
    }

    ctx.channel_id()
        .send_files(
            ctx.http(),
            actual_images
                .into_iter()
                .map(|image| serenity::AttachmentType::Bytes {
                    data: std::borrow::Cow::Owned(image.bytes),
                    filename: format!(
                        "{}.png",
                        image.revised_prompt.unwrap_or("image".to_string())
                    )
                    .to_string(),
                }),
            |f| match reply_message {
                Some(msg) => f.reference_message((ctx.channel_id(), msg.id)),
                None => f,
            },
        )
        .await?;
    reply
        .edit(ctx, |m| {
            let mut response = "Generated!".to_string();
            if failures > 0 {
                response = format!("{} ({} failed)", response, failures);
            }
            let m = m.content(response);
            // for (name, image) in files.iter() {
            //     m = m.attachment(serenity::AttachmentType::File {
            //         file: &image,
            //         filename: name.to_string(),
            //     })
            // }
            m
        })
        .await?;
    Ok(())
}

const DEFAULT_OPENAI_IMAGE_GEN_URL: &str = "https://api.openai.com/v1/images/generations";

fn openai_image_gen_url() -> String {
    std::env::var("OPENAI_IMAGE_GEN_URL").unwrap_or_else(|_| DEFAULT_OPENAI_IMAGE_GEN_URL.to_string())
}

#[derive(Debug, serde::Deserialize, Clone)]
struct OpenAIImages {
    data: Option<Vec<OpenAIImageData>>,
}

#[derive(Debug, serde::Deserialize, Clone)]
struct OpenAIImageData {
    revised_prompt: Option<String>,
    b64_json: String,
}
impl OpenAIImageData {}

pub struct OpenAIImageGen {
    key: String,
}

impl OpenAIImageGen {
    pub fn new() -> Result<Self, String> {
        let key = std::env::var("OPENAI_API_KEY")
            .or_else(|_| Err("missing OPENAI_API_KEY env variable".to_string()))?;

        Ok(Self { key })
    }
}

#[derive(Debug, Clone)]
pub struct ImageRequest {
    description: String,
    num: u8,
    dimensions: Dimensions,
    style: Style,
    quality: Quality,
}
impl ImageRequest {
    pub fn new(
        description: String,
        num: u8,
        dimensions: Dimensions,
        style: Style,
        quality: Quality,
    ) -> Self {
        Self {
            description,
            num,
            dimensions,
            style,
            quality,
        }
    }
<<<<<<< HEAD
=======

>>>>>>> 7479d72a
    pub fn cost(&self) -> Cost {
        // https://openai.com/pricing#:~:text=Other%20models-,Image%20models,-Build%20DALL%C2%B7E%20directly
        let base_cents = match (self.dimensions, self.quality) {
            (Dimensions::Square, Quality::Standard) => 4,
            (Dimensions::Square, Quality::HD) => 8,
            (_, Quality::Standard) => 8,
            (_, Quality::HD) => 12,
        };
        return Cost::cents(base_cents * self.num as u64);
    }

    pub fn num_images(&self) -> u8 {
        self.num
    }
}

#[derive(Debug, Clone, Copy, poise::ChoiceParameter)]
pub enum Dimensions {
    #[name = "A wide landscape image, 1792x1024"]
    Wide,
    #[name = "A tall portrait image, 1024x1792"]
    Tall,
    #[name = "A square image, 1024x1024"]
    Square,
}
impl Dimensions {
    fn to_size(&self) -> &'static str {
        match self {
            Dimensions::Square => "1024x1024",
            Dimensions::Wide => "1792x1024",
            Dimensions::Tall => "1024x1792",
        }
    }
}

#[derive(Debug, Clone, Copy, poise::ChoiceParameter)]
pub enum Style {
    #[name = "More natural, less hyper-real looking images"]
    Natural,
    #[name = "Generate hyper-real and dramatic images"]
    Vivid,
}
impl Style {
    fn to_str(&self) -> &'static str {
        match self {
            Style::Natural => "natural",
            Style::Vivid => "vivid",
        }
    }
}

#[derive(Debug, Clone, Copy, poise::ChoiceParameter)]
pub enum Quality {
    #[name = "The default"]
    Standard,
    #[name = "Finer details and greater consistency across the image"]
    HD,
}
impl Quality {
    fn to_str(&self) -> &'static str {
        match self {
            Quality::Standard => "standard",
            Quality::HD => "hd",
        }
    }
}

impl OpenAIImageGen {
    pub async fn create_image(
        &self,
        request: ImageRequest,
    ) -> Result<Vec<Result<Image, Error>>, Error> {
        let client = reqwest::Client::new();

        let mut tasks = vec![];
        for _ in 0..request.num {
            let client = client.clone();
            let key = self.key.clone();
            let request_clone = request.clone(); // Assuming ImageRequest is cloneable

            let task: tokio::task::JoinHandle<Result<Vec<Result<Image, Error>>, Error>> =
                tokio::spawn(async move {
                    let response = client
                        .post(openai_image_gen_url())
                        .bearer_auth(&key)
                        .json(&json!({
                            "model": "dall-e-3",
                            "n": 1,
                            "response_format": "b64_json",
                            "size": request_clone.dimensions.to_size(),
                            "prompt": request_clone.description,
                            "quality": request_clone.quality.to_str(),
                            "style": request_clone.style.to_str(),
                        }))
                        .send()
                        .await?
                        .text()
                        .await?;

                    let json_response: OpenAIImages =
                        serde_json::from_str(&response).map_err(|op| {
                            format!(
                                "Failed to parse OpenAI response as JSON: {:?}. Full response: {}",
                                op, response
                            )
                            .to_string()
                        })?;
                    let images = match json_response.data {
                        Some(images) => images,
                        None => {
                            return Err(format!("OpenAI returned no images: {}", response).into())
                        }
                    };
                    let images: Vec<Result<Image, Error>> = images
                        .into_iter()
                        .map(|image| Image::from_open_ai(image))
                        .collect();
                    Ok(images)
                });
            tasks.push(task);
        }

        let responses = join_all(tasks)
            .await
            .into_iter()
            .collect::<Result<Vec<_>, _>>()?;

        let mut images = Vec::new();
        for response in responses.into_iter() {
            match response {
                Ok(mut r) => images.append(&mut r),
                Err(err) => images.push(Err(err)),
            }
        }

        Ok(images)
    }
}

#[derive(Debug, Clone)]
pub struct Image {
    pub revised_prompt: Option<String>,
    pub bytes: Vec<u8>,
}

impl Image {
    fn from_open_ai(response: OpenAIImageData) -> Result<Self, Error> {
        let bytes = match base64::engine::general_purpose::STANDARD.decode(response.b64_json) {
            Ok(bytes) => bytes,
            Err(_) => return Err("failed to decode base64 image from OpenAI".into()),
        };
        Ok(Self {
            revised_prompt: response.revised_prompt,
            bytes,
        })
    }
}

#[cfg(test)]
mod tests {
    use super::*;

    #[test]
    fn test_dimensions_to_size() {
        assert_eq!(Dimensions::Square.to_size(), "1024x1024");
        assert_eq!(Dimensions::Wide.to_size(), "1792x1024");
        assert_eq!(Dimensions::Tall.to_size(), "1024x1792");
    }

    #[test]
    fn test_quality_to_str() {
        assert_eq!(Quality::Standard.to_str(), "standard");
        assert_eq!(Quality::HD.to_str(), "hd");
    }

    #[test]
    fn test_style_to_str() {
        assert_eq!(Style::Natural.to_str(), "natural");
        assert_eq!(Style::Vivid.to_str(), "vivid");
    }

    #[test]
    fn test_image_request_cost() {
        let req = ImageRequest {
            description: "desc".to_string(),
            num: 2,
            dimensions: Dimensions::Square,
            style: Style::Vivid,
            quality: Quality::Standard,
        };
        let cost = req.cost();
        let v = serde_json::to_value(cost).unwrap();
        assert_eq!(v["millicents"], serde_json::json!(8000));
        assert_eq!(req.num_images(), 2);
    }
}<|MERGE_RESOLUTION|>--- conflicted
+++ resolved
@@ -158,10 +158,7 @@
             quality,
         }
     }
-<<<<<<< HEAD
-=======
-
->>>>>>> 7479d72a
+
     pub fn cost(&self) -> Cost {
         // https://openai.com/pricing#:~:text=Other%20models-,Image%20models,-Build%20DALL%C2%B7E%20directly
         let base_cents = match (self.dimensions, self.quality) {
